--- conflicted
+++ resolved
@@ -1,14 +1,9 @@
 <script lang="ts" context="module">
-<<<<<<< HEAD
-  import table from './table.svelte';
-  export { table };
-=======
   import ul from './ul.svelte';
   import ol from './ol.svelte';
   import li from './li.svelte';
   import table from './table.svelte';
   export { ul, li, ol, table };
->>>>>>> 708218e5
 </script>
 
 <script lang="ts">
